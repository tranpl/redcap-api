﻿<?xml version="1.0" encoding="utf-8"?>
<Project Sdk="Microsoft.NET.Sdk">
  <PropertyGroup>
    <TargetFramework>netstandard2.1</TargetFramework>
    <Authors>Michael Tran</Authors>
    <Company>Virginia Commonwealth University</Company>
    <GeneratePackageOnBuild>True</GeneratePackageOnBuild>
    <RepositoryUrl>https://github.com/cctrbic/redcap-api</RepositoryUrl>
    <PackageProjectUrl>https://github.com/cctrbic/redcap-api/</PackageProjectUrl>
    <Description>This library allows applications on the .NET platform to make http calls to REDCap instances.</Description>
    <Product>Redcap Api Library</Product>
    <PackageId>RedcapAPI</PackageId>
<<<<<<< HEAD
    <Version>1.0.8</Version>
    <AssemblyVersion>1.0.8.0</AssemblyVersion>
    <PackageTags>redcap api library</PackageTags>
    <PackageReleaseNotes>Additional tests for latest release.
Additional methods include: ImportRepeatingInstrumentsAndEvents
Older APIs have been deprecated(you can still use them but they'll generate warnings).
Bug fixes</PackageReleaseNotes>
=======
    <Version>1.3.0</Version>
    <AssemblyVersion>1.3.0</AssemblyVersion>
    <PackageTags>redcap api library vcu</PackageTags>
>>>>>>> cac2e421
    <PackageRequireLicenseAcceptance>false</PackageRequireLicenseAcceptance>
    <ApplicationIcon />
    <OutputType>Library</OutputType>
    <StartupObject />
    <NeutralLanguage>en</NeutralLanguage>
<<<<<<< HEAD
    <FileVersion>1.0.8.0</FileVersion>
    <PackageLicenseUrl>https://github.com/cctrbic/redcap-api/blob/master/LICENSE.md</PackageLicenseUrl>
=======
    <FileVersion>1.3.0</FileVersion>
    <license>https://github.com/cctrbic/redcap-api/blob/master/LICENSE.md</license>
>>>>>>> cac2e421
    <Copyright>https://github.com/cctrbic/redcap-api/blob/master/LICENSE.md</Copyright>
    <icon>https://vortex.cctr.vcu.edu/images/ram_crest_160.png</icon>
    <PackageLicenseExpression>MIT</PackageLicenseExpression>
    <PackageIcon>vcu.png</PackageIcon>
    <Title>Redcap Api</Title>
    <PackageReleaseNotes>- add new api methods for FileRepository
- update documentation</PackageReleaseNotes>
  </PropertyGroup>
  <ItemGroup>
    <Compile Remove="bin\**" />
    <EmbeddedResource Remove="bin\**" />
    <None Remove="bin\**" />
    <None Include="..\vcu.png">
      <Pack>True</Pack>
      <PackagePath></PackagePath>
    </None>
  </ItemGroup>
  <ItemGroup>
    <PackageReference Include="Newtonsoft.Json" Version="13.0.2" />
    <PackageReference Include="RestSharp" Version="108.0.3" />
    <PackageReference Include="Serilog" Version="2.12.0" />
    <PackageReference Include="System.ComponentModel.Annotations" Version="5.0.0" />
    <PackageReference Include="System.Text.Json" Version="7.0.1" />
    <PackageReference Include="System.ValueTuple" Version="4.5.0" />
  </ItemGroup>
</Project><|MERGE_RESOLUTION|>--- conflicted
+++ resolved
@@ -10,31 +10,16 @@
     <Description>This library allows applications on the .NET platform to make http calls to REDCap instances.</Description>
     <Product>Redcap Api Library</Product>
     <PackageId>RedcapAPI</PackageId>
-<<<<<<< HEAD
-    <Version>1.0.8</Version>
-    <AssemblyVersion>1.0.8.0</AssemblyVersion>
-    <PackageTags>redcap api library</PackageTags>
-    <PackageReleaseNotes>Additional tests for latest release.
-Additional methods include: ImportRepeatingInstrumentsAndEvents
-Older APIs have been deprecated(you can still use them but they'll generate warnings).
-Bug fixes</PackageReleaseNotes>
-=======
     <Version>1.3.0</Version>
     <AssemblyVersion>1.3.0</AssemblyVersion>
     <PackageTags>redcap api library vcu</PackageTags>
->>>>>>> cac2e421
     <PackageRequireLicenseAcceptance>false</PackageRequireLicenseAcceptance>
     <ApplicationIcon />
     <OutputType>Library</OutputType>
     <StartupObject />
     <NeutralLanguage>en</NeutralLanguage>
-<<<<<<< HEAD
-    <FileVersion>1.0.8.0</FileVersion>
+    <FileVersion>1.0.7.0</FileVersion>
     <PackageLicenseUrl>https://github.com/cctrbic/redcap-api/blob/master/LICENSE.md</PackageLicenseUrl>
-=======
-    <FileVersion>1.3.0</FileVersion>
-    <license>https://github.com/cctrbic/redcap-api/blob/master/LICENSE.md</license>
->>>>>>> cac2e421
     <Copyright>https://github.com/cctrbic/redcap-api/blob/master/LICENSE.md</Copyright>
     <icon>https://vortex.cctr.vcu.edu/images/ram_crest_160.png</icon>
     <PackageLicenseExpression>MIT</PackageLicenseExpression>
